--- conflicted
+++ resolved
@@ -9,11 +9,8 @@
     <link rel="pingback" href="https://kitpro.site/botanic/xmlrpc.php" />
     <title>Botanic</title>
     <meta name="robots" content="max-image-preview:large" />
-<<<<<<< HEAD
     <link rel="stylesheet" href="./css/site-bundle.css" />
-=======
     <link rel="stylesheet" href="./css/site-inline.css" />
->>>>>>> 957d8793
     <link
       rel="alternate"
       type="application/rss+xml"
@@ -27,8 +24,6 @@
       href="https://kitpro.site/botanic/comments/feed/"
     />
     <script src="./js/site-inline.js"></script>
-<<<<<<< HEAD
-=======
     <link
       rel="stylesheet"
       id="hfe-widgets-style-css"
@@ -263,7 +258,6 @@
       href="./css/jkiticon.css"
       media="all"
     />
->>>>>>> 957d8793
     <link rel="preconnect" href="https://fonts.gstatic.com/" crossorigin="" />
     <script src="./js/jquery.min.js.descarga" id="jquery-core-js"></script>
     <script
@@ -5612,8 +5606,6 @@
       </footer>
     </div>
     <!-- #page -->
-<<<<<<< HEAD
-=======
     <link
       rel="stylesheet"
       id="jeg-dynamic-style-css"
@@ -5638,7 +5630,6 @@
       href="./css/ekiticons.css"
       media="all"
     />
->>>>>>> 957d8793
     <script
       src="./js/jquery-numerator.min.js.descarga"
       id="jquery-numerator-js"
